import path from 'path';

import * as ShopifyErrors from './error';
import {SessionStorage} from './auth/session/session_storage';
import {SQLiteSessionStorage} from './auth/session/storage/sqlite';
import {ApiVersion, ContextParams} from './base-types';
import {AuthScopes} from './auth/scopes';

interface ContextInterface extends ContextParams {
  HOST_SCHEME: string;
  SESSION_STORAGE: SessionStorage;
  SCOPES: AuthScopes;

  /**
   * Sets up the Shopify API Library to be able to integrate with Shopify and run authenticated commands.
   *
   * @param params Settings to update
   */
  initialize(params: ContextParams): void;

  /**
   * Throws error if context has not been initialized.
   */
  throwIfUninitialized(): void | never;

  /**
   * Throws error if the current app is private.
   */
  throwIfPrivateApp(message: string): void | never;
}

const dbFile = path.join(
  require.main ? path.dirname(require.main.filename) : process.cwd(),
  'database.sqlite',
);

const Context: ContextInterface = {
  API_KEY: '',
  API_SECRET_KEY: '',
  SCOPES: new AuthScopes([]),
  HOST_NAME: '',
  HOST_SCHEME: 'https',
  API_VERSION: ApiVersion.Unstable,
  IS_EMBEDDED_APP: true,
  IS_PRIVATE_APP: false,
  // TS hack as SESSION_STORAGE is guaranteed to be set
  // to a correct value in `initialize()`.
  SESSION_STORAGE: null as unknown as SessionStorage,

  initialize(params: ContextParams): void {
    let scopes: AuthScopes;
    if (params.SCOPES instanceof AuthScopes) {
      scopes = params.SCOPES;
    } else {
      scopes = new AuthScopes(params.SCOPES);
    }

    // Make sure that the essential params actually have content in them
    const missing: string[] = [];
    if (!params.API_KEY.length) {
      missing.push('API_KEY');
    }
    if (!params.API_SECRET_KEY.length) {
      missing.push('API_SECRET_KEY');
    }
    if (!scopes.toArray().length) {
      missing.push('SCOPES');
    }
    if (!params.HOST_NAME.length) {
      missing.push('HOST_NAME');
    }

    if (missing.length) {
      throw new ShopifyErrors.ShopifyError(
        `Cannot initialize Shopify API Library. Missing values for: ${missing.join(
          ', ',
        )}`,
      );
    }

    this.API_KEY = params.API_KEY;
    this.API_SECRET_KEY = params.API_SECRET_KEY;
    this.SCOPES = scopes;
    this.HOST_NAME = params.HOST_NAME;
    this.API_VERSION = params.API_VERSION;
    this.IS_EMBEDDED_APP = params.IS_EMBEDDED_APP;
    this.IS_PRIVATE_APP = params.IS_PRIVATE_APP;
<<<<<<< HEAD
    this.SESSION_STORAGE = params.SESSION_STORAGE ?? new SQLiteSessionStorage(dbFile);
=======

    if (params.HOST_SCHEME) {
      this.HOST_SCHEME = params.HOST_SCHEME;
    }

    if (params.SESSION_STORAGE) {
      this.SESSION_STORAGE = params.SESSION_STORAGE;
    }
>>>>>>> e69a4ab3

    if (params.USER_AGENT_PREFIX) {
      this.USER_AGENT_PREFIX = params.USER_AGENT_PREFIX;
    }

    if (params.LOG_FILE) {
      this.LOG_FILE = params.LOG_FILE;
    }

    if (params.PRIVATE_APP_STOREFRONT_ACCESS_TOKEN) {
      this.PRIVATE_APP_STOREFRONT_ACCESS_TOKEN =
        params.PRIVATE_APP_STOREFRONT_ACCESS_TOKEN;
    }
  },

  throwIfUninitialized(): void {
    if (!this.API_KEY || this.API_KEY.length === 0) {
      throw new ShopifyErrors.UninitializedContextError(
        'Context has not been properly initialized. Please call the .initialize() method to setup your app context object.',
      );
    }
  },

  throwIfPrivateApp(message: string): void {
    if (Context.IS_PRIVATE_APP) {
      throw new ShopifyErrors.PrivateAppError(message);
    }
  },
};

export {Context, ContextInterface};<|MERGE_RESOLUTION|>--- conflicted
+++ resolved
@@ -85,18 +85,11 @@
     this.API_VERSION = params.API_VERSION;
     this.IS_EMBEDDED_APP = params.IS_EMBEDDED_APP;
     this.IS_PRIVATE_APP = params.IS_PRIVATE_APP;
-<<<<<<< HEAD
     this.SESSION_STORAGE = params.SESSION_STORAGE ?? new SQLiteSessionStorage(dbFile);
-=======
 
     if (params.HOST_SCHEME) {
       this.HOST_SCHEME = params.HOST_SCHEME;
     }
-
-    if (params.SESSION_STORAGE) {
-      this.SESSION_STORAGE = params.SESSION_STORAGE;
-    }
->>>>>>> e69a4ab3
 
     if (params.USER_AGENT_PREFIX) {
       this.USER_AGENT_PREFIX = params.USER_AGENT_PREFIX;
